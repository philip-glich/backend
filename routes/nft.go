package routes

import (
	"encoding/hex"
	"encoding/json"
	"fmt"
	"io"
	"net/http"
	"reflect"
	"time"

	"github.com/bitclout/core/lib"
)

type NFTEntryResponse struct {
	OwnerPublicKeyBase58Check  string                `safeForLogging:"true"`
	ProfileEntryResponse       *ProfileEntryResponse `json:",omitempty"`
	PostEntryResponse          *PostEntryResponse    `json:",omitempty"`
	SerialNumber               uint64                `safeForLogging:"true"`
	IsForSale                  bool                  `safeForLogging:"true"`
	IsPending                  bool                  `safeForLogging:"true"`
	MinBidAmountNanos          uint64                `safeForLogging:"true"`
	LastAcceptedBidAmountNanos uint64                `safeForLogging:"true"`

	HighestBidAmountNanos uint64 `safeForLogging:"true"`
	LowestBidAmountNanos  uint64 `safeForLogging:"true"`
	// These fields are only populated when the reader is the owner.
	LastOwnerPublicKeyBase58Check *string `json:",omitempty"`
	EncryptedUnlockableText       *string `json:",omitempty"`
}

type NFTCollectionResponse struct {
	ProfileEntryResponse   *ProfileEntryResponse `json:",omitempty"`
	PostEntryResponse      *PostEntryResponse    `json:",omitempty"`
	HighestBidAmountNanos  uint64                `safeForLogging:"true"`
	LowestBidAmountNanos   uint64                `safeForLogging:"true"`
	NumCopiesForSale       uint64                `safeForLogging:"true"`
	AvailableSerialNumbers []uint64              `safeForLogging:"true"`
}

type NFTBidEntryResponse struct {
	PublicKeyBase58Check string
	ProfileEntryResponse *ProfileEntryResponse `json:",omitempty"`
	PostHashHex          *string               `json:",omitempty"`
	// likely nil if included in a list of NFTBidEntryResponses for a single NFT
	PostEntryResponse *PostEntryResponse `json:",omitempty"`
	SerialNumber      uint64             `safeForLogging:"true"`
	BidAmountNanos    uint64             `safeForLogging:"true"`

	// What is the highest bid and the lowest bid on this serial number
	HighestBidAmountNanos *uint64 `json:",omitempty"`
	LowestBidAmountNanos  *uint64 `json:",omitempty"`

	// Current balance of this bidder.
	BidderBalanceNanos uint64
}

type CreateNFTRequest struct {
	UpdaterPublicKeyBase58Check    string `safeForLogging:"true"`
	NFTPostHashHex                 string `safeForLogging:"true"`
	NumCopies                      int    `safeForLogging:"true"`
	NFTRoyaltyToCreatorBasisPoints int    `safeForLogging:"true"`
	NFTRoyaltyToCoinBasisPoints    int    `safeForLogging:"true"`
	HasUnlockable                  bool   `safeForLogging:"true"`
	IsForSale                      bool   `safeForLogging:"true"`
	MinBidAmountNanos              int    `safeForLogging:"true"`

	MinFeeRateNanosPerKB uint64 `safeForLogging:"true"`
}

type CreateNFTResponse struct {
	NFTPostHashHex string `safeForLogging:"true"`

	TotalInputNanos   uint64
	ChangeAmountNanos uint64
	FeeNanos          uint64
	Transaction       *lib.MsgBitCloutTxn
	TransactionHex    string
}

func (fes *APIServer) CreateNFT(ww http.ResponseWriter, req *http.Request) {
	decoder := json.NewDecoder(io.LimitReader(req.Body, MaxRequestBodySizeBytes))
	requestData := CreateNFTRequest{}
	if err := decoder.Decode(&requestData); err != nil {
		_AddBadRequestError(ww, fmt.Sprintf("CreateNFT: Error parsing request body: %v", err))
		return
	}

	// Grab a view (needed for getting global params, etc).
	utxoView, err := fes.backendServer.GetMempool().GetAugmentedUniversalView()
	if err != nil {
		_AddBadRequestError(ww, fmt.Sprintf("CreateNFT: Error getting utxoView: %v", err))
		return
	}

	// Validate the requestData.
	if requestData.NFTPostHashHex == "" {
		_AddBadRequestError(ww, fmt.Sprintf("CreateNFT: Must include NFTPostHashHex"))
		return

	} else if requestData.UpdaterPublicKeyBase58Check == "" {
		_AddBadRequestError(ww, fmt.Sprintf("CreateNFT: Must include UpdaterPublicKeyBase58Check"))
		return
	} else if utxoView.GlobalParamsEntry.MaxCopiesPerNFT == 0 {
		_AddBadRequestError(ww,
			"NFT minting has not been enabled yet. Check back soon :)")
		return

	} else if requestData.NumCopies <= 0 || requestData.NumCopies > int(utxoView.GlobalParamsEntry.MaxCopiesPerNFT) {
		_AddBadRequestError(ww, fmt.Sprintf(
			"CreateNFT: NumCopies must be between %d and %d, received: %d",
			1, utxoView.GlobalParamsEntry.MaxCopiesPerNFT, requestData.NumCopies))
		return

	} else if requestData.NFTRoyaltyToCreatorBasisPoints < 0 || requestData.NFTRoyaltyToCreatorBasisPoints > int(fes.Params.MaxNFTRoyaltyBasisPoints) {
		_AddBadRequestError(ww, fmt.Sprintf(
			"CreateNFT: NFTRoyaltyToCreatorBasisPoints must be between %d and %d, received: %d",
			0, fes.Params.MaxNFTRoyaltyBasisPoints, requestData.NFTRoyaltyToCreatorBasisPoints))
		return

	} else if requestData.MinBidAmountNanos < 0 {
		_AddBadRequestError(ww, fmt.Sprintf(
			"CreateNFT: MinBidAmountNanos must be >= 0, got: %d", requestData.MinBidAmountNanos))
		return

	} else if requestData.NFTRoyaltyToCoinBasisPoints < 0 || requestData.NFTRoyaltyToCoinBasisPoints > int(fes.Params.MaxNFTRoyaltyBasisPoints) {
		_AddBadRequestError(ww, fmt.Sprintf(
			"CreateNFT: NFTRoyaltyToCoinBasisPoints must be between %d and %d, received: %d",
			0, fes.Params.MaxNFTRoyaltyBasisPoints, requestData.NFTRoyaltyToCoinBasisPoints))
		return
	}

	// Get the PostHash for the NFT we are creating.
	nftPostHashBytes, err := hex.DecodeString(requestData.NFTPostHashHex)
	if err != nil || len(nftPostHashBytes) != lib.HashSizeBytes {
		_AddBadRequestError(ww, fmt.Sprintf(
			"CreateNFT: Error parsing post hash %v: %v",
			requestData.NFTPostHashHex, err))
		return
	}
	nftPostHash := &lib.BlockHash{}
	copy(nftPostHash[:], nftPostHashBytes)

	// Get the updater's public key.
	updaterPublicKeyBytes, _, err := lib.Base58CheckDecode(requestData.UpdaterPublicKeyBase58Check)
	if err != nil {
		_AddBadRequestError(ww, fmt.Sprintf("CreateNFT: Problem decoding user public key: %v", err))
		return
	}

	nftFee := utxoView.GlobalParamsEntry.CreateNFTFeeNanos * uint64(requestData.NumCopies)

	// Try and create the create NFT txn for the user.
	txn, totalInput, changeAmount, fees, err := fes.blockchain.CreateCreateNFTTxn(
		updaterPublicKeyBytes,
		nftPostHash,
		uint64(requestData.NumCopies),
		requestData.HasUnlockable,
		requestData.IsForSale,
		uint64(requestData.MinBidAmountNanos),
		nftFee,
		uint64(requestData.NFTRoyaltyToCreatorBasisPoints),
		uint64(requestData.NFTRoyaltyToCoinBasisPoints),
		requestData.MinFeeRateNanosPerKB, fes.backendServer.GetMempool())
	if err != nil {
		_AddBadRequestError(ww, fmt.Sprintf("CreateNFT: Problem creating transaction: %v", err))
		return
	}

	txnBytes, err := txn.ToBytes(true)
	if err != nil {
		_AddBadRequestError(ww, fmt.Sprintf("CreateNFT: Problem serializing transaction: %v", err))
		return
	}

	// Return all the data associated with the transaction in the response
	res := CreateNFTResponse{
		NFTPostHashHex:    requestData.NFTPostHashHex,
		TotalInputNanos:   totalInput,
		ChangeAmountNanos: changeAmount,
		FeeNanos:          fees,
		Transaction:       txn,
		TransactionHex:    hex.EncodeToString(txnBytes),
	}

	if err = json.NewEncoder(ww).Encode(res); err != nil {
		_AddInternalServerError(ww, fmt.Sprintf("CreateNFT: Problem serializing object to JSON: %v", err))
		return
	}
}

type UpdateNFTRequest struct {
	UpdaterPublicKeyBase58Check string `safeForLogging:"true"`
	NFTPostHashHex              string `safeForLogging:"true"`
	SerialNumber                int    `safeForLogging:"true"`
	IsForSale                   bool   `safeForLogging:"true"`
	MinBidAmountNanos           int    `safeForLogging:"true"`

	MinFeeRateNanosPerKB uint64 `safeForLogging:"true"`
}

type UpdateNFTResponse struct {
	NFTPostHashHex string `safeForLogging:"true"`
	SerialNumber   int    `safeForLogging:"true"`

	TotalInputNanos   uint64
	ChangeAmountNanos uint64
	FeeNanos          uint64
	Transaction       *lib.MsgBitCloutTxn
	TransactionHex    string
}

func (fes *APIServer) UpdateNFT(ww http.ResponseWriter, req *http.Request) {
	decoder := json.NewDecoder(io.LimitReader(req.Body, MaxRequestBodySizeBytes))
	requestData := UpdateNFTRequest{}
	if err := decoder.Decode(&requestData); err != nil {
		_AddBadRequestError(ww, fmt.Sprintf("UpdateNFT: Error parsing request body: %v", err))
		return
	}

	utxoView, err := fes.backendServer.GetMempool().GetAugmentedUniversalView()
	if err != nil {
		_AddBadRequestError(ww, fmt.Sprintf("UpdateNFT: Error getting utxoView: %v", err))
		return
	}

	// Do a simple validation of the requestData.
	if requestData.NFTPostHashHex == "" {
		_AddBadRequestError(ww, fmt.Sprintf("UpdateNFT: Must include NFTPostHashHex"))
		return

	} else if requestData.UpdaterPublicKeyBase58Check == "" {
		_AddBadRequestError(ww, fmt.Sprintf("UpdateNFT: Must include UpdaterPublicKeyBase58Check"))
		return

	} else if requestData.SerialNumber <= 0 || requestData.SerialNumber > int(utxoView.GlobalParamsEntry.MaxCopiesPerNFT) {
		_AddBadRequestError(ww, fmt.Sprintf(
			"UpdateNFT: SerialNumbers must be between %d and %d, received: %d",
			1, utxoView.GlobalParamsEntry.MaxCopiesPerNFT, requestData.SerialNumber))
		return

	} else if requestData.MinBidAmountNanos < 0 {
		_AddBadRequestError(ww, fmt.Sprintf(
			"UpdateNFT: MinBidAmountNanos must be >= 0, got: %d", requestData.MinBidAmountNanos))
		return
	}

	// Get the PostHash for the NFT.
	nftPostHashBytes, err := hex.DecodeString(requestData.NFTPostHashHex)
	if err != nil || len(nftPostHashBytes) != lib.HashSizeBytes {
		_AddBadRequestError(ww, fmt.Sprintf(
			"UpdateNFT: Error parsing post hash %v: %v",
			requestData.NFTPostHashHex, err))
		return
	}
	nftPostHash := &lib.BlockHash{}
	copy(nftPostHash[:], nftPostHashBytes)

	// Get the updater's public key.
	updaterPublicKeyBytes, _, err := lib.Base58CheckDecode(requestData.UpdaterPublicKeyBase58Check)
	if err != nil {
		_AddBadRequestError(ww, fmt.Sprintf("UpdateNFT: Problem decoding user public key: %v", err))
		return
	}

	// Get the NFT in question so we can do a more hardcore validation of the request data.
	nftKey := lib.MakeNFTKey(nftPostHash, uint64(requestData.SerialNumber))
	nftEntry := utxoView.GetNFTEntryForNFTKey(&nftKey)
	if nftEntry == nil {
		_AddBadRequestError(ww, fmt.Sprintf(
			"UpdateNFT: Error could not find the NFT an NFT with postHash %v and serialNumber %d",
			requestData.NFTPostHashHex, requestData.SerialNumber))
		return

	} else if nftEntry.IsForSale == requestData.IsForSale {
		_AddBadRequestError(ww, fmt.Sprintf(
			"UpdateNFT: NFT already has IsForSale=%v", requestData.IsForSale))
		return

	}

	// Try and create the update NFT txn for the user.
	txn, totalInput, changeAmount, fees, err := fes.blockchain.CreateUpdateNFTTxn(
		updaterPublicKeyBytes,
		nftPostHash,
		uint64(requestData.SerialNumber),
		requestData.IsForSale,
		uint64(requestData.MinBidAmountNanos),
		requestData.MinFeeRateNanosPerKB, fes.backendServer.GetMempool())
	if err != nil {
		_AddBadRequestError(ww, fmt.Sprintf("UpdateNFT: Problem creating transaction: %v", err))
		return
	}

	txnBytes, err := txn.ToBytes(true)
	if err != nil {
		_AddBadRequestError(ww, fmt.Sprintf("UpdateNFT: Problem serializing transaction: %v", err))
		return
	}

	// Return all the data associated with the transaction in the response
	res := UpdateNFTResponse{
		NFTPostHashHex: requestData.NFTPostHashHex,
		SerialNumber:   requestData.SerialNumber,

		TotalInputNanos:   totalInput,
		ChangeAmountNanos: changeAmount,
		FeeNanos:          fees,
		Transaction:       txn,
		TransactionHex:    hex.EncodeToString(txnBytes),
	}

	if err = json.NewEncoder(ww).Encode(res); err != nil {
		_AddInternalServerError(ww, fmt.Sprintf("UpdateNFT: Problem serializing object to JSON: %v", err))
		return
	}
}

type CreateNFTBidRequest struct {
	UpdaterPublicKeyBase58Check string `safeForLogging:"true"`
	NFTPostHashHex              string `safeForLogging:"true"`
	SerialNumber                int    `safeForLogging:"true"`
	BidAmountNanos              int    `safeForLogging:"true"`

	MinFeeRateNanosPerKB uint64 `safeForLogging:"true"`
}

type CreateNFTBidResponse struct {
	UpdaterPublicKeyBase58Check string `safeForLogging:"true"`
	NFTPostHashHex              string `safeForLogging:"true"`
	SerialNumber                int    `safeForLogging:"true"`
	BidAmountNanos              int    `safeForLogging:"true"`

	TotalInputNanos   uint64
	ChangeAmountNanos uint64
	FeeNanos          uint64
	Transaction       *lib.MsgBitCloutTxn
	TransactionHex    string
}

func (fes *APIServer) CreateNFTBid(ww http.ResponseWriter, req *http.Request) {
	decoder := json.NewDecoder(io.LimitReader(req.Body, MaxRequestBodySizeBytes))
	requestData := CreateNFTBidRequest{}
	if err := decoder.Decode(&requestData); err != nil {
		_AddBadRequestError(ww, fmt.Sprintf("CreateNFTBid: Error parsing request body: %v", err))
		return
	}

	utxoView, err := fes.backendServer.GetMempool().GetAugmentedUniversalView()
	if err != nil {
		_AddBadRequestError(ww, fmt.Sprintf("CreateNFTBid: Error getting utxoView: %v", err))
		return
	}

	// Do a simple validation of the requestData.
	if requestData.NFTPostHashHex == "" {
		_AddBadRequestError(ww, fmt.Sprintf("CreateNFTBid: Must include NFTPostHashHex"))
		return

	} else if requestData.UpdaterPublicKeyBase58Check == "" {
		_AddBadRequestError(ww, fmt.Sprintf("CreateNFTBid: Must include UpdaterPublicKeyBase58Check"))
		return

	} else if requestData.SerialNumber <= 0 || requestData.SerialNumber > int(utxoView.GlobalParamsEntry.MaxCopiesPerNFT) {
		_AddBadRequestError(ww, fmt.Sprintf(
			"CreateNFTBid: SerialNumbers must be between %d and %d, received: %d",
			1, utxoView.GlobalParamsEntry.MaxCopiesPerNFT, requestData.SerialNumber))
		return

	} else if requestData.BidAmountNanos < 0 {
		_AddBadRequestError(ww, fmt.Sprintf(
			"CreateNFTBid: BidAmountNanos must be non-negative, received: %d", requestData.BidAmountNanos))
		return
	}

	// Get the PostHash for the NFT.
	nftPostHashBytes, err := hex.DecodeString(requestData.NFTPostHashHex)
	if err != nil || len(nftPostHashBytes) != lib.HashSizeBytes {
		_AddBadRequestError(ww, fmt.Sprintf(
			"CreateNFTBid: Error parsing post hash %v: %v",
			requestData.NFTPostHashHex, err))
		return
	}
	nftPostHash := &lib.BlockHash{}
	copy(nftPostHash[:], nftPostHashBytes)

	// Get the updater's public key.
	updaterPublicKeyBytes, _, err := lib.Base58CheckDecode(requestData.UpdaterPublicKeyBase58Check)
	if err != nil {
		_AddBadRequestError(ww, fmt.Sprintf("CreateNFTBid: Problem decoding user public key: %v", err))
		return
	}

	// Get the NFT in question so we can do a more hardcore validation of the request data.
	if requestData.SerialNumber != 0 {
		nftKey := lib.MakeNFTKey(nftPostHash, uint64(requestData.SerialNumber))
		nftEntry := utxoView.GetNFTEntryForNFTKey(&nftKey)
		if nftEntry == nil {
			_AddBadRequestError(ww, fmt.Sprintf(
				"CreateNFTBid: Error could not find the NFT an NFT with postHash %v and serialNumber %d",
				requestData.NFTPostHashHex, requestData.SerialNumber))
			return

		} else if !nftEntry.IsForSale {
			_AddBadRequestError(ww, fmt.Sprintf(
				"CreateNFTBid: NFT with postHash %v and serialNumber %d is not for sale.",
				requestData.NFTPostHashHex, requestData.SerialNumber))
			return
		}
	} else {
		// The user can bid on serial number zero as long as it is the post hash provided is an NFT.
		postEntry := utxoView.GetPostEntryForPostHash(nftPostHash)
		if postEntry == nil {
			_AddBadRequestError(ww, fmt.Sprintf(
				"CreateNFTBid: Error could not find a post with postHash %v", requestData.NFTPostHashHex))
			return

		} else if !postEntry.IsNFT {
			_AddBadRequestError(ww, fmt.Sprintf(
				"CreateNFTBid: Post with postHash %v is not an NFT.", requestData.NFTPostHashHex))
			return
		}
	}

	// RPH-FIXME: Make sure the user has sufficient funds to make this bid.

	// Try and create the NFT bid txn for the user.
	txn, totalInput, changeAmount, fees, err := fes.blockchain.CreateNFTBidTxn(
		updaterPublicKeyBytes,
		nftPostHash,
		uint64(requestData.SerialNumber),
		uint64(requestData.BidAmountNanos),
		requestData.MinFeeRateNanosPerKB, fes.backendServer.GetMempool())
	if err != nil {
		_AddBadRequestError(ww, fmt.Sprintf("CreateNFTBid: Problem creating transaction: %v", err))
		return
	}

	txnBytes, err := txn.ToBytes(true)
	if err != nil {
		_AddBadRequestError(ww, fmt.Sprintf("CreateNFTBid: Problem serializing transaction: %v", err))
		return
	}

	// Return all the data associated with the transaction in the response
	res := CreateNFTBidResponse{
		UpdaterPublicKeyBase58Check: requestData.UpdaterPublicKeyBase58Check,
		NFTPostHashHex:              requestData.NFTPostHashHex,
		SerialNumber:                requestData.SerialNumber,
		BidAmountNanos:              requestData.BidAmountNanos,

		TotalInputNanos:   totalInput,
		ChangeAmountNanos: changeAmount,
		FeeNanos:          fees,
		Transaction:       txn,
		TransactionHex:    hex.EncodeToString(txnBytes),
	}

	if err = json.NewEncoder(ww).Encode(res); err != nil {
		_AddInternalServerError(ww, fmt.Sprintf("CreateNFTBid: Problem serializing object to JSON: %v", err))
		return
	}
}

type AcceptNFTBidRequest struct {
	UpdaterPublicKeyBase58Check string `safeForLogging:"true"`
	NFTPostHashHex              string `safeForLogging:"true"`
	SerialNumber                int    `safeForLogging:"true"`
	BidderPublicKeyBase58Check  string `safeForLogging:"true"`
	BidAmountNanos              int    `safeForLogging:"true"`
	EncryptedUnlockableText     string `safeForLogging:"true"`

	MinFeeRateNanosPerKB uint64 `safeForLogging:"true"`
}

type AcceptNFTBidResponse struct {
	BidderPublicKeyBase58Check string `safeForLogging:"true"`
	NFTPostHashHex             string `safeForLogging:"true"`
	SerialNumber               int    `safeForLogging:"true"`
	BidAmountNanos             int    `safeForLogging:"true"`

	TotalInputNanos   uint64
	ChangeAmountNanos uint64
	FeeNanos          uint64
	Transaction       *lib.MsgBitCloutTxn
	TransactionHex    string
}

func (fes *APIServer) AcceptNFTBid(ww http.ResponseWriter, req *http.Request) {
	decoder := json.NewDecoder(io.LimitReader(req.Body, MaxRequestBodySizeBytes))
	requestData := AcceptNFTBidRequest{}
	if err := decoder.Decode(&requestData); err != nil {
		_AddBadRequestError(ww, fmt.Sprintf("AcceptNFTBid: Error parsing request body: %v", err))
		return
	}

	utxoView, err := fes.backendServer.GetMempool().GetAugmentedUniversalView()
	if err != nil {
		_AddBadRequestError(ww, fmt.Sprintf("AcceptNFTBid: Error getting utxoView: %v", err))
		return
	}

	// Do a simple validation of the requestData.
	if requestData.NFTPostHashHex == "" {
		_AddBadRequestError(ww, fmt.Sprintf("AcceptNFTBid: Must include NFTPostHashHex"))
		return

	} else if requestData.UpdaterPublicKeyBase58Check == "" || requestData.BidderPublicKeyBase58Check == "" {
		_AddBadRequestError(ww, fmt.Sprintf(
			"AcceptNFTBid: Must include UpdaterPublicKeyBase58Check and BidderPublicKeyBase58Check"))
		return

	} else if requestData.SerialNumber <= 0 || requestData.SerialNumber > int(utxoView.GlobalParamsEntry.MaxCopiesPerNFT) {
		_AddBadRequestError(ww, fmt.Sprintf(
			"AcceptNFTBid: SerialNumbers must be between %d and %d, received: %d",
			1, utxoView.GlobalParamsEntry.MaxCopiesPerNFT, requestData.SerialNumber))
		return

	} else if requestData.BidAmountNanos < 0 {
		_AddBadRequestError(ww, fmt.Sprintf(
			"AcceptNFTBid: BidAmountNanos must be non-negative, received: %d", requestData.BidAmountNanos))
		return
	}

	// Get the PostHash for the NFT.
	nftPostHashBytes, err := hex.DecodeString(requestData.NFTPostHashHex)
	if err != nil || len(nftPostHashBytes) != lib.HashSizeBytes {
		_AddBadRequestError(ww, fmt.Sprintf(
			"AcceptNFTBid: Error parsing post hash %v: %v",
			requestData.NFTPostHashHex, err))
		return
	}
	nftPostHash := &lib.BlockHash{}
	copy(nftPostHash[:], nftPostHashBytes)

	// Get the updater's public key.
	updaterPublicKeyBytes, _, err := lib.Base58CheckDecode(requestData.UpdaterPublicKeyBase58Check)
	if err != nil {
		_AddBadRequestError(ww, fmt.Sprintf("AcceptNFTBid: Problem decoding user public key: %v", err))
		return
	}

	// Get the bidder's public key.
	bidderPublicKeyBytes, _, err := lib.Base58CheckDecode(requestData.BidderPublicKeyBase58Check)
	if err != nil {
		_AddBadRequestError(ww, fmt.Sprintf("AcceptNFTBid: Problem decoding bidder public key: %v", err))
		return
	}

	// Get the NFT bid so we can do a more hardcore validation of the request data.
	bidderPKID := utxoView.GetPKIDForPublicKey(bidderPublicKeyBytes)
	if bidderPKID == nil {
		_AddBadRequestError(ww, fmt.Sprintf(
			"AcceptNFTBid: Error could not find PKID for bidder pub key %v",
			requestData.BidderPublicKeyBase58Check))
		return
	}
	nftBidKey := lib.MakeNFTBidKey(bidderPKID.PKID, nftPostHash, uint64(requestData.SerialNumber))
	nftBidEntry := utxoView.GetNFTBidEntryForNFTBidKey(&nftBidKey)
	if nftBidEntry == nil {
		_AddBadRequestError(ww, fmt.Sprintf(
			"AcceptNFTBid: Error could not find an NFT bid entry for bidder pub key %v, "+
				"postHash %v and serialNumber %d", requestData.BidderPublicKeyBase58Check,
			requestData.NFTPostHashHex, requestData.SerialNumber))
		return
	}

	// RPH-FIXME: Make sure the bidder has sufficient funds to fill this bid.

	var encryptedUnlockableTextBytes []byte
	if requestData.EncryptedUnlockableText != "" {
		encryptedUnlockableTextBytes = []byte(requestData.EncryptedUnlockableText)
	}

	// Try and create the accept NFT bid txn for the user.
	txn, totalInput, changeAmount, fees, err := fes.blockchain.CreateAcceptNFTBidTxn(
		updaterPublicKeyBytes,
		nftPostHash,
		uint64(requestData.SerialNumber),
		bidderPKID.PKID,
		uint64(requestData.BidAmountNanos),
		encryptedUnlockableTextBytes,
		requestData.MinFeeRateNanosPerKB, fes.backendServer.GetMempool())
	if err != nil {
		_AddBadRequestError(ww, fmt.Sprintf("AcceptNFTBid: Problem creating transaction: %v", err))
		return
	}

	txnBytes, err := txn.ToBytes(true)
	if err != nil {
		_AddBadRequestError(ww, fmt.Sprintf("AcceptNFTBid: Problem serializing transaction: %v", err))
		return
	}

	// Return all the data associated with the transaction in the response
	res := AcceptNFTBidResponse{
		BidderPublicKeyBase58Check: requestData.BidderPublicKeyBase58Check,
		NFTPostHashHex:             requestData.NFTPostHashHex,
		SerialNumber:               requestData.SerialNumber,
		BidAmountNanos:             requestData.BidAmountNanos,

		TotalInputNanos:   totalInput,
		ChangeAmountNanos: changeAmount,
		FeeNanos:          fees,
		Transaction:       txn,
		TransactionHex:    hex.EncodeToString(txnBytes),
	}

	if err = json.NewEncoder(ww).Encode(res); err != nil {
		_AddInternalServerError(ww, fmt.Sprintf("AcceptNFTBid: Problem serializing object to JSON: %v", err))
		return
	}
}

type GetNFTShowcaseRequest struct {
	ReaderPublicKeyBase58Check string `safeForLogging:"true"`
}

type GetNFTShowcaseResponse struct {
	NFTCollections []*NFTCollectionResponse
}

func (fes *APIServer) GetNFTShowcase(ww http.ResponseWriter, req *http.Request) {
	decoder := json.NewDecoder(io.LimitReader(req.Body, MaxRequestBodySizeBytes))
	requestData := GetNFTShowcaseRequest{}
	if err := decoder.Decode(&requestData); err != nil {
		_AddBadRequestError(ww, fmt.Sprintf("GetNFTShowcase: Error parsing request body: %v", err))
		return
	}

	var readerPublicKeyBytes []byte
	var err error
	if requestData.ReaderPublicKeyBase58Check != "" {
		readerPublicKeyBytes, _, err = lib.Base58CheckDecode(requestData.ReaderPublicKeyBase58Check)
		if err != nil {
			_AddBadRequestError(ww, fmt.Sprintf("GetNFTShowcase: Problem decoding reader public key: %v", err))
			return
		}
	}

	dropEntry, err := fes.GetLatestNFTDropEntry()
	if err != nil {
		_AddInternalServerError(ww, fmt.Sprintf("GetNFTShowcase: Problem getting latest drop: %v", err))
		return
	}

	currentTime := uint64(time.Now().UnixNano())
	if dropEntry.DropTstampNanos > currentTime {
		// In this case, we have found a pending drop. We must go back one drop in order to
		// get the current active drop.
		if dropEntry.DropNumber == 1 {
			// If the pending drop is drop #1, we need to return a blank dropEntry.
			dropEntry = &NFTDropEntry{}
		}

		if dropEntry.DropNumber > 1 {
			dropNumToFetch := dropEntry.DropNumber - 1
			dropEntry, err = fes.GetNFTDropEntry(dropNumToFetch)
			if err != nil {
				_AddInternalServerError(ww, fmt.Sprintf(
					"GetNFTShowcase: Problem getting drop #%d: %v", dropNumToFetch, err))
				return
			}
		}
	}

	// Now that we have the drop entry, fetch the NFTs.
	utxoView, err := fes.backendServer.GetMempool().GetAugmentedUniversalView()
	if err != nil {
		_AddBadRequestError(ww, fmt.Sprintf("GetNFTShowcase: Error getting utxoView: %v", err))
		return
	}

	var readerPKID *lib.PKID
	if requestData.ReaderPublicKeyBase58Check != "" {
		readerPKID = utxoView.GetPKIDForPublicKey(readerPublicKeyBytes).PKID
	}
	var nftCollectionResponses []*NFTCollectionResponse
	for _, nftHash := range dropEntry.NFTHashes {
		postEntry := utxoView.GetPostEntryForPostHash(nftHash)
		if postEntry == nil {
			_AddInternalServerError(ww, fmt.Sprint("GetNFTShowcase: Found nil post entry for NFT hash."))
			return
		}

		nftKey := lib.MakeNFTKey(nftHash, 1)
		nftEntry := utxoView.GetNFTEntryForNFTKey(&nftKey)

		postEntryResponse, err := fes._postEntryToResponse(
<<<<<<< HEAD
			postEntry, false, utxoView, readerPublicKeyBytes, 2)
=======
			postEntry, false, fes.Params, utxoView, readerPublicKeyBytes, 2)
>>>>>>> 3cb602b3
		if err != nil {
			_AddInternalServerError(ww, fmt.Sprint("GetNFTShowcase: Found invalid post entry for NFT hash."))
			return
		}
		postEntryResponse.PostEntryReaderState = utxoView.GetPostEntryReaderState(readerPublicKeyBytes, postEntry)
		nftCollectionResponse := fes._nftEntryToNFTCollectionResponse(nftEntry, postEntry.PosterPublicKey, postEntryResponse, utxoView, readerPKID)
		nftCollectionResponses = append(nftCollectionResponses, nftCollectionResponse)
	}

	// Return all the data associated with the transaction in the response
	res := GetNFTShowcaseResponse{
		NFTCollections: nftCollectionResponses,
	}

	if err = json.NewEncoder(ww).Encode(res); err != nil {
		_AddInternalServerError(ww, fmt.Sprintf("GetNFTShowcase: Problem serializing object to JSON: %v", err))
		return
	}
}

type GetNextNFTShowcaseRequest struct{}

type GetNextNFTShowcaseResponse struct {
	NextNFTShowcaseTstamp uint64
}

func (fes *APIServer) GetNextNFTShowcase(ww http.ResponseWriter, req *http.Request) {
	decoder := json.NewDecoder(io.LimitReader(req.Body, MaxRequestBodySizeBytes))
	requestData := GetNextNFTShowcaseRequest{}
	if err := decoder.Decode(&requestData); err != nil {
		_AddBadRequestError(ww, fmt.Sprintf("GetNextNFTShowcase: Error parsing request body: %v", err))
		return
	}

	dropEntry, err := fes.GetLatestNFTDropEntry()
	if err != nil {
		_AddInternalServerError(ww, fmt.Sprintf("GetNextNFTShowcase: Problem getting latest drop: %v", err))
		return
	}

	var nextNFTShowcaseTstamp uint64

	currentTime := uint64(time.Now().UnixNano())
	if dropEntry.DropTstampNanos > currentTime && dropEntry.IsActive {
		// If there is a pending+active drop, return its timestamp.
		nextNFTShowcaseTstamp = dropEntry.DropTstampNanos
	}

	// Return all the data associated with the transaction in the response
	res := GetNextNFTShowcaseResponse{
		NextNFTShowcaseTstamp: nextNFTShowcaseTstamp,
	}

	if err = json.NewEncoder(ww).Encode(res); err != nil {
		_AddInternalServerError(ww, fmt.Sprintf("GetNextNFTShowcase: Problem serializing object to JSON: %v", err))
		return
	}
}

type GetNFTsForUserRequest struct {
	UserPublicKeyBase58Check   string `safeForLogging:"true"`
	ReaderPublicKeyBase58Check string `safeForLogging:"true"`
	IsForSale                  *bool  `safeForLogging:"true"`
}

type NFTEntryAndPostEntryResponse struct {
	PostEntryResponse *PostEntryResponse
	NFTEntryResponses []*NFTEntryResponse
}

type GetNFTsForUserResponse struct {
	NFTsMap map[string]*NFTEntryAndPostEntryResponse
}

func (fes *APIServer) GetNFTsForUser(ww http.ResponseWriter, req *http.Request) {
	decoder := json.NewDecoder(io.LimitReader(req.Body, MaxRequestBodySizeBytes))
	requestData := GetNFTsForUserRequest{}
	if err := decoder.Decode(&requestData); err != nil {
		_AddBadRequestError(ww, fmt.Sprintf("GetNFTsForUser: Error parsing request body: %v", err))
		return
	}

	if requestData.UserPublicKeyBase58Check == "" {
		_AddBadRequestError(ww, fmt.Sprintf("GetNFTsForUser: must provide UserPublicKeyBase58Check"))
		return
	}
	userPublicKey, _, err := lib.Base58CheckDecode(requestData.UserPublicKeyBase58Check)
	if err != nil {
		_AddBadRequestError(ww, fmt.Sprintf("GetNFTsForUser: Problem decoding reader public key: %v", err))
		return
	}

	var readerPublicKeyBytes []byte
	if requestData.ReaderPublicKeyBase58Check != "" {
		readerPublicKeyBytes, _, err = lib.Base58CheckDecode(requestData.ReaderPublicKeyBase58Check)
		if err != nil {
			_AddBadRequestError(ww, fmt.Sprintf("GetNFTsForUser: Problem decoding reader public key: %v", err))
			return
		}
	}

	// Get the NFT bid so we can do a more hardcore validation of the request data.
	utxoView, err := fes.backendServer.GetMempool().GetAugmentedUniversalView()
	if err != nil {
		_AddBadRequestError(ww, fmt.Sprintf("GetNFTsForUser: Error getting utxoView: %v", err))
		return
	}

	// Return all the data associated with the transaction in the response
	res := GetNFTsForUserResponse{
		NFTsMap: make(map[string]*NFTEntryAndPostEntryResponse),
	}
	pkid := utxoView.GetPKIDForPublicKey(userPublicKey)
	readerPKIDEntry := utxoView.GetPKIDForPublicKey(readerPublicKeyBytes)
	var readerPKID *lib.PKID
	if readerPKIDEntry != nil {
		readerPKID = readerPKIDEntry.PKID
	}

	nftEntries := utxoView.GetNFTEntriesForPKID(pkid.PKID)

	filteredNFTEntries := []*lib.NFTEntry{}
	if requestData.IsForSale != nil {
		checkForSale := *requestData.IsForSale
		for _, nftEntry := range nftEntries {
			if checkForSale == nftEntry.IsForSale {
				filteredNFTEntries = append(filteredNFTEntries, nftEntry)
			}
		}
	} else {
		filteredNFTEntries = nftEntries
	}

	postHashToEntryResponseMap := make(map[*lib.BlockHash]*PostEntryResponse)
	publicKeyToProfileEntryResponse := make(map[string]*ProfileEntryResponse)
	for _, nftEntry := range filteredNFTEntries {
		postEntryResponse := postHashToEntryResponseMap[nftEntry.NFTPostHash]
		if postEntryResponse == nil {
			postEntry := utxoView.GetPostEntryForPostHash(nftEntry.NFTPostHash)
<<<<<<< HEAD
			postEntryResponse, err = fes._postEntryToResponse(postEntry, true, utxoView, readerPublicKeyBytes, 2)
=======
			postEntryResponse, err = fes._postEntryToResponse(postEntry, true, fes.Params, utxoView, readerPublicKeyBytes, 2)
>>>>>>> 3cb602b3
			if err != nil {
				_AddBadRequestError(ww, fmt.Sprintf("GetNFTsForUser: Problem converting post entry to response: %v", err))
				return
			}
			if peResponse, exists := publicKeyToProfileEntryResponse[postEntryResponse.PosterPublicKeyBase58Check]; !exists {
				profileEntry := utxoView.GetProfileEntryForPublicKey(postEntry.PosterPublicKey)
				profileEntryResponse := fes._profileEntryToResponse(profileEntry, utxoView)
				postEntryResponse.ProfileEntryResponse = profileEntryResponse
				postEntryResponse.PostEntryReaderState = utxoView.GetPostEntryReaderState(readerPublicKeyBytes, postEntry)
				publicKeyToProfileEntryResponse[postEntryResponse.PosterPublicKeyBase58Check] = profileEntryResponse
			} else {
				postEntryResponse.ProfileEntryResponse = peResponse
			}
			postHashToEntryResponseMap[nftEntry.NFTPostHash] = postEntryResponse
		}
		if res.NFTsMap[postEntryResponse.PostHashHex] == nil {
			res.NFTsMap[postEntryResponse.PostHashHex] = &NFTEntryAndPostEntryResponse{
				PostEntryResponse: postEntryResponse,
				NFTEntryResponses: []*NFTEntryResponse{},
			}
		}
		res.NFTsMap[postEntryResponse.PostHashHex].NFTEntryResponses = append(
			res.NFTsMap[postEntryResponse.PostHashHex].NFTEntryResponses,
			fes._nftEntryToResponse(nftEntry, nil, utxoView, true, readerPKID))
	}

	if err = json.NewEncoder(ww).Encode(res); err != nil {
		_AddInternalServerError(ww, fmt.Sprintf("GetNFTsForUser: Problem serializing object to JSON: %v", err))
		return
	}
}

type GetNFTBidsForUserRequest struct {
	UserPublicKeyBase58Check   string `safeForLogging:"true"`
	ReaderPublicKeyBase58Check string `safeForLogging:"true"`
}

type GetNFTBidsForUserResponse struct {
	NFTBidEntries                              []*NFTBidEntryResponse
	PublicKeyBase58CheckToProfileEntryResponse map[string]*ProfileEntryResponse
	PostHashHexToPostEntryResponse             map[string]*PostEntryResponse
}

func (fes *APIServer) GetNFTBidsForUser(ww http.ResponseWriter, req *http.Request) {
	decoder := json.NewDecoder(io.LimitReader(req.Body, MaxRequestBodySizeBytes))
	requestData := GetNFTBidsForUserRequest{}
	if err := decoder.Decode(&requestData); err != nil {
		_AddBadRequestError(ww, fmt.Sprintf("GetNFTBidsForUser: Error parsing request body: %v", err))
		return
	}

	var userPublicKeyBytes []byte
	var err error
	if requestData.UserPublicKeyBase58Check != "" {
		userPublicKeyBytes, _, err = lib.Base58CheckDecode(requestData.UserPublicKeyBase58Check)
		if err != nil {
			_AddBadRequestError(ww, fmt.Sprintf("GetNFTBidsForUser: Problem decoding reader public key: %v", err))
			return
		}
	} else {
		_AddBadRequestError(ww, fmt.Sprintf("GetNFTBidsForUser: Must supply UserPublicKeyBase58Check: %v", err))
		return
	}

	var readerPublicKeyBytes []byte
	if requestData.ReaderPublicKeyBase58Check != "" {
		readerPublicKeyBytes, _, err = lib.Base58CheckDecode(requestData.ReaderPublicKeyBase58Check)
		if err != nil {
			_AddBadRequestError(ww, fmt.Sprintf("GetNFTBidsForUser: Problem decoding reader public key: %v", err))
			return
		}
	}

	// Get the NFT bid so we can do a more hardcore validation of the request data.
	utxoView, err := fes.backendServer.GetMempool().GetAugmentedUniversalView()
	if err != nil {
		_AddBadRequestError(ww, fmt.Sprintf("GetNFTBidsForUser: Error getting utxoView: %v", err))
		return
	}

	userPKID := utxoView.GetPKIDForPublicKey(userPublicKeyBytes)
	bidEntries := utxoView.GetNFTBidEntriesForPKID(userPKID.PKID)

	// Return all the data associated with the transaction in the response
	res := GetNFTBidsForUserResponse{
		NFTBidEntries: []*NFTBidEntryResponse{},
	}

	publicKeytoProfileEntryResponse := make(map[string]*ProfileEntryResponse)
	postHashToPostEntryResponse := make(map[string]*PostEntryResponse)

	for _, bidEntry := range bidEntries {
		postHashHex := hex.EncodeToString(bidEntry.NFTPostHash[:])
		if _, exists := postHashToPostEntryResponse[postHashHex]; !exists {
			postEntry := utxoView.GetPostEntryForPostHash(bidEntry.NFTPostHash)
			var newPostEntryResponse *PostEntryResponse
<<<<<<< HEAD
			newPostEntryResponse, err = fes._postEntryToResponse(postEntry, false, utxoView, readerPublicKeyBytes, 2)
=======
			newPostEntryResponse, err = fes._postEntryToResponse(postEntry, false, fes.Params, utxoView, readerPublicKeyBytes, 2)
>>>>>>> 3cb602b3
			if err != nil {
				_AddBadRequestError(ww, fmt.Sprintf("GetNFTBidsForUser: Error getting PostEntryResponse: %v", err))
				return
			}
			newPostEntryResponse.PostEntryReaderState = utxoView.GetPostEntryReaderState(readerPublicKeyBytes, postEntry)
			if _, peExists := publicKeytoProfileEntryResponse[newPostEntryResponse.PosterPublicKeyBase58Check]; !peExists {
				profileEntry := utxoView.GetProfileEntryForPublicKey(postEntry.PosterPublicKey)
				peResponse := fes._profileEntryToResponse(profileEntry, utxoView)
				publicKeytoProfileEntryResponse[newPostEntryResponse.PosterPublicKeyBase58Check] = peResponse
			}
			postHashToPostEntryResponse[postHashHex] = newPostEntryResponse
		}
		res.NFTBidEntries = append(res.NFTBidEntries, fes._bidEntryToResponse(bidEntry, nil, utxoView, true, true))
	}

	res.PublicKeyBase58CheckToProfileEntryResponse = publicKeytoProfileEntryResponse
	res.PostHashHexToPostEntryResponse = postHashToPostEntryResponse

	if err = json.NewEncoder(ww).Encode(res); err != nil {
		_AddInternalServerError(ww, fmt.Sprintf("GetNFTBidsForUser: Problem serializing object to JSON: %v", err))
		return
	}
}

type GetNFTBidsForNFTPostRequest struct {
	ReaderPublicKeyBase58Check string
	PostHashHex                string
}

type GetNFTBidsForNFTPostResponse struct {
	PostEntryResponse *PostEntryResponse
	NFTEntryResponses []*NFTEntryResponse
	BidEntryResponses []*NFTBidEntryResponse
}

func (fes *APIServer) GetNFTBidsForNFTPost(ww http.ResponseWriter, req *http.Request) {
	decoder := json.NewDecoder(io.LimitReader(req.Body, MaxRequestBodySizeBytes))
	requestData := GetNFTBidsForNFTPostRequest{}
	if err := decoder.Decode(&requestData); err != nil {
		_AddBadRequestError(ww, fmt.Sprintf("GetNFTBidsForNFTPost: Error parsing request body: %v", err))
		return
	}

	var readerPublicKeyBytes []byte
	var err error
	if requestData.ReaderPublicKeyBase58Check != "" {
		readerPublicKeyBytes, _, err = lib.Base58CheckDecode(requestData.ReaderPublicKeyBase58Check)
		if err != nil {
			_AddBadRequestError(ww, fmt.Sprintf("GetNFTBidsForNFTPost: Problem decoding reader public key: %v", err))
			return
		}
	}

	// Decode the postHash.
	postHash := &lib.BlockHash{}
	if requestData.PostHashHex != "" {
		var postHashBytes []byte
		postHashBytes, err = hex.DecodeString(requestData.PostHashHex)
		if err != nil || len(postHashBytes) != lib.HashSizeBytes {
			_AddBadRequestError(ww, fmt.Sprintf("GetNFTBidsForNFTPost: Error parsing post hash %v: %v",
				requestData.PostHashHex, err))
			return
		}
		copy(postHash[:], postHashBytes)
	} else {
		_AddBadRequestError(ww, fmt.Sprintf("GetNFTBidsForNFTPost: Request missing PostHashHex"))
		return
	}

	utxoView, err := fes.backendServer.GetMempool().GetAugmentedUniversalView()
	if err != nil {
		_AddBadRequestError(ww, fmt.Sprintf("GetNFTBidsForNFTPost: Error getting utxoView: %v", err))
		return
	}
<<<<<<< HEAD

=======
>>>>>>> 3cb602b3
	readerPKIDEntry := utxoView.GetPKIDForPublicKey(readerPublicKeyBytes)
	var readerPKID *lib.PKID
	if readerPKIDEntry != nil {
		readerPKID = readerPKIDEntry.PKID
	}
	postEntry := utxoView.GetPostEntryForPostHash(postHash)
<<<<<<< HEAD
	postEntryResponse, err := fes._postEntryToResponse(postEntry, true, utxoView, readerPublicKeyBytes, 2)
=======
	postEntryResponse, err := fes._postEntryToResponse(postEntry, true, fes.Params, utxoView, readerPublicKeyBytes, 2)
>>>>>>> 3cb602b3
	if err != nil {
		_AddBadRequestError(ww, fmt.Sprintf("GetNFTBidsForNFTPost: Error converting post entry to response: %v", err))
		return
	}
	postEntryResponse.PostEntryReaderState = utxoView.GetPostEntryReaderState(readerPublicKeyBytes, postEntry)
	verifiedMap, err := fes.GetVerifiedUsernameToPKIDMap()
	if err != nil {
		_AddBadRequestError(ww, fmt.Sprintf("GetNFTBidsForNFTPost: Error getting verified user map: %v", err))
		return
	}

	res := GetNFTBidsForNFTPostResponse{
		PostEntryResponse: postEntryResponse,
	}
	// Do I need to add something to get bid entries for serial # 0?
	nftEntries := utxoView.GetNFTEntriesForPostHash(postHash)
	for _, nftEntry := range nftEntries {
		res.NFTEntryResponses = append(res.NFTEntryResponses, fes._nftEntryToResponse(nftEntry, nil, utxoView, false, readerPKID))
		bidEntries := utxoView.GetAllNFTBidEntries(postHash, nftEntry.SerialNumber)
		for _, bidEntry := range bidEntries {
			// We don't need to send the PostHash in the response since we know all these bids belong to the same PostHashHex
			bidEntry.NFTPostHash = nil
			res.BidEntryResponses = append(res.BidEntryResponses, fes._bidEntryToResponse(bidEntry, nil, utxoView, false, false))
		}
	}
	if err = json.NewEncoder(ww).Encode(res); err != nil {
		_AddInternalServerError(ww, fmt.Sprintf("GetNFTBidsForNFTPost: Problem serializing object to JSON: %v", err))
		return
	}
}

type GetNFTCollectionSummaryRequest struct {
	PostHashHex                string
	ReaderPublicKeyBase58Check string
}

type GetNFTCollectionSummaryResponse struct {
	NFTCollectionResponse          *NFTCollectionResponse
	SerialNumberToNFTEntryResponse map[uint64]*NFTEntryResponse
}

func (fes *APIServer) GetNFTCollectionSummary(ww http.ResponseWriter, req *http.Request) {
	decoder := json.NewDecoder(io.LimitReader(req.Body, MaxRequestBodySizeBytes))
	requestData := GetNFTCollectionSummaryRequest{}
	if err := decoder.Decode(&requestData); err != nil {
		_AddBadRequestError(ww, fmt.Sprintf("GetNFTCollectionSummary: Error parsing request body: %v", err))
		return
	}

	// Decode the postHash.
	postHash := &lib.BlockHash{}
	if requestData.PostHashHex != "" {
		var postHashBytes []byte
		postHashBytes, err := hex.DecodeString(requestData.PostHashHex)
		if err != nil || len(postHashBytes) != lib.HashSizeBytes {
			_AddBadRequestError(ww, fmt.Sprintf("GetNFTCollectionSummary: Error parsing post hash %v: %v",
				requestData.PostHashHex, err))
			return
		}
		copy(postHash[:], postHashBytes)
	} else {
		_AddBadRequestError(ww, fmt.Sprintf("GetNFTCollectionSummary: Request missing PostHashHex"))
		return
	}

	utxoView, err := fes.backendServer.GetMempool().GetAugmentedUniversalView()
	if err != nil {
		_AddBadRequestError(ww, fmt.Sprintf("GetNFTCollectionSummary: Error getting utxoView: %v", err))
		return
	}
	postEntry := utxoView.GetPostEntryForPostHash(postHash)
	if !postEntry.IsNFT {
		_AddBadRequestError(ww, fmt.Sprintf("GetNFTCollectionSummary: cannot get nft collection summary for post that is not an NFT"))
		return
	}
	var readerPublicKeyBytes []byte
	var readerPKID *lib.PKID
	if requestData.ReaderPublicKeyBase58Check != "" {
		readerPublicKeyBytes, _, err = lib.Base58CheckDecode(requestData.ReaderPublicKeyBase58Check)
		if err != nil {
			_AddBadRequestError(ww, fmt.Sprintf("GetNFTCollectionSummary: Problem decoding reader public key: %v", err))
			return
		}
		readerPKID = utxoView.GetPKIDForPublicKey(readerPublicKeyBytes).PKID
	}
<<<<<<< HEAD

	postEntryResponse, err := fes._postEntryToResponse(postEntry, true, utxoView, readerPublicKeyBytes, 2)
=======
	postEntryResponse, err := fes._postEntryToResponse(postEntry, true, fes.Params, utxoView, readerPublicKeyBytes, 2)
>>>>>>> 3cb602b3
	if err != nil {
		_AddBadRequestError(ww, fmt.Sprintf("GetNFTCollectionSummary: Error converting post entry to response: %v", err))
		return
	}

	postEntryResponse.PostEntryReaderState = utxoView.GetPostEntryReaderState(readerPublicKeyBytes, postEntry)

	nftKey := lib.MakeNFTKey(postEntry.PostHash, 1)
	nftEntry := utxoView.GetNFTEntryForNFTKey(&nftKey)

	verifiedMap, err := fes.GetVerifiedUsernameToPKIDMap()
	if err != nil {
		_AddBadRequestError(ww, fmt.Sprintf("GetNFTCollectionSummary: Error getting verified user map: %v", err))
		return
	}

	res := &GetNFTCollectionSummaryResponse{
		NFTCollectionResponse:          fes._nftEntryToNFTCollectionResponse(nftEntry, postEntry.PosterPublicKey, postEntryResponse, utxoView, readerPKID),
		SerialNumberToNFTEntryResponse: make(map[uint64]*NFTEntryResponse),
	}

	for _, serialNumber := range res.NFTCollectionResponse.AvailableSerialNumbers {
		serialNumberKey := lib.MakeNFTKey(postEntry.PostHash, serialNumber)
		serialNumberNFTEntry := utxoView.GetNFTEntryForNFTKey(&serialNumberKey)
		res.SerialNumberToNFTEntryResponse[serialNumber] = fes._nftEntryToResponse(serialNumberNFTEntry, nil, utxoView, true, readerPKID)
	}
	if err = json.NewEncoder(ww).Encode(res); err != nil {
		_AddInternalServerError(ww, fmt.Sprintf("GetNFTCollectionSummary: Problem serializing object to JSON: %v", err))
		return
	}
}

type GetNFTEntriesForPostHashRequest struct {
	PostHashHex                string
	ReaderPublicKeyBase58Check string
}

type GetNFTEntriesForPostHashResponse struct {
	NFTEntryResponses []*NFTEntryResponse
}

func (fes *APIServer) GetNFTEntriesForPostHash(ww http.ResponseWriter, req *http.Request) {
	decoder := json.NewDecoder(io.LimitReader(req.Body, MaxRequestBodySizeBytes))
	requestData := GetNFTEntriesForPostHashRequest{}
	if err := decoder.Decode(&requestData); err != nil {
		_AddBadRequestError(ww, fmt.Sprintf("GetNFTEntriesForPostHash: Error parsing request body: %v", err))
		return
	}

	// Decode the postHash.
	postHash := &lib.BlockHash{}
	if requestData.PostHashHex != "" {
		var postHashBytes []byte
		postHashBytes, err := hex.DecodeString(requestData.PostHashHex)
		if err != nil || len(postHashBytes) != lib.HashSizeBytes {
			_AddBadRequestError(ww, fmt.Sprintf("GetNFTEntriesForPostHash: Error parsing post hash %v: %v",
				requestData.PostHashHex, err))
			return
		}
		copy(postHash[:], postHashBytes)
	} else {
		_AddBadRequestError(ww, fmt.Sprintf("GetNFTEntriesForPostHash: Request missing PostHashHex"))
		return
	}

	utxoView, err := fes.backendServer.GetMempool().GetAugmentedUniversalView()
	if err != nil {
		_AddBadRequestError(ww, fmt.Sprintf("GetNFTEntriesForPostHash: Error getting utxoView: %v", err))
		return
	}
	postEntry := utxoView.GetPostEntryForPostHash(postHash)
	if !postEntry.IsNFT {
		_AddBadRequestError(ww, fmt.Sprintf("GetNFTEntriesForPostHash: cannot get nft collection summary for post that is not an NFT"))
		return
	}

	var readerPublicKeyBytes []byte
	var readerPKID *lib.PKID
	if requestData.ReaderPublicKeyBase58Check != "" {
		readerPublicKeyBytes, _, err = lib.Base58CheckDecode(requestData.ReaderPublicKeyBase58Check)
		if err != nil {
			_AddBadRequestError(ww, fmt.Sprintf("GetNFTEntriesForPostHash: Problem decoding reader public key: %v", err))
			return
		}
		readerPKID = utxoView.GetPKIDForPublicKey(readerPublicKeyBytes).PKID
	}

	res := &GetNFTEntriesForPostHashResponse{
		NFTEntryResponses: []*NFTEntryResponse{},
	}

	nftEntries := utxoView.GetNFTEntriesForPostHash(postHash)
	for _, nftEntry := range nftEntries {
		res.NFTEntryResponses = append(res.NFTEntryResponses, fes._nftEntryToResponse(nftEntry, nil, utxoView, true, readerPKID))
	}
	if err = json.NewEncoder(ww).Encode(res); err != nil {
		_AddInternalServerError(ww, fmt.Sprintf("GetNFTEntriesForPostHash: Problem serializing object to JSON: %v", err))
		return
	}
}

func (fes *APIServer) _nftEntryToResponse(nftEntry *lib.NFTEntry, postEntryResponse *PostEntryResponse, utxoView *lib.UtxoView, skipProfileEntryResponse bool, readerPKID *lib.PKID) *NFTEntryResponse {
	profileEntry := utxoView.GetProfileEntryForPKID(nftEntry.OwnerPKID)
	var profileEntryResponse *ProfileEntryResponse
	var publicKeyBase58Check string
	if profileEntry != nil && !skipProfileEntryResponse {
		profileEntryResponse = fes._profileEntryToResponse(profileEntry, utxoView)
		publicKeyBase58Check = profileEntryResponse.PublicKeyBase58Check
	} else {
		publicKey := utxoView.GetPublicKeyForPKID(nftEntry.OwnerPKID)
		publicKeyBase58Check = lib.PkToString(publicKey, fes.Params)
	}

	// We only care about these values in the case where the reader is the current owner.
	var lastOwnerPublicKeyBase58Check *string
	var encryptedUnlockableText *string
	if len(nftEntry.UnlockableText) > 0 && reflect.DeepEqual(nftEntry.OwnerPKID, readerPKID) {
		encryptedUnlockableTextValue := string(nftEntry.UnlockableText)
		encryptedUnlockableText = &encryptedUnlockableTextValue
		if nftEntry.LastOwnerPKID != nil {
			publicKey := utxoView.GetPublicKeyForPKID(nftEntry.LastOwnerPKID)
			lastOwnerPublicKeyBase58CheckVal := lib.PkToString(publicKey, fes.Params)
			lastOwnerPublicKeyBase58Check = &lastOwnerPublicKeyBase58CheckVal
		}
	}
	var highBid uint64
	var lowBid uint64
	if nftEntry.IsForSale {
		highBid, lowBid = utxoView.GetHighAndLowBidsForNFTSerialNumber(nftEntry.NFTPostHash, nftEntry.SerialNumber)
	}
	return &NFTEntryResponse{
		OwnerPublicKeyBase58Check: publicKeyBase58Check,
		ProfileEntryResponse:      profileEntryResponse,
		PostEntryResponse:         postEntryResponse,
		SerialNumber:              nftEntry.SerialNumber,
		IsForSale:                 nftEntry.IsForSale,
		IsPending:                 nftEntry.IsPending,
		MinBidAmountNanos:         nftEntry.MinBidAmountNanos,

		HighestBidAmountNanos: highBid,
		LowestBidAmountNanos:  lowBid,

		EncryptedUnlockableText:       encryptedUnlockableText,
		LastOwnerPublicKeyBase58Check: lastOwnerPublicKeyBase58Check,
		LastAcceptedBidAmountNanos:    nftEntry.LastAcceptedBidAmountNanos,
	}
}

func (fes *APIServer) _nftEntryToNFTCollectionResponse(
	nftEntry *lib.NFTEntry,
	posterPublicKey []byte,
	postEntryResponse *PostEntryResponse,
	utxoView *lib.UtxoView,
	readerPKID *lib.PKID,
) *NFTCollectionResponse {

	profileEntry := utxoView.GetProfileEntryForPublicKey(posterPublicKey)
	var profileEntryResponse *ProfileEntryResponse
	if profileEntry != nil {
		profileEntryResponse = fes._profileEntryToResponse(profileEntry, utxoView)
	}

	postEntryResponse.ProfileEntryResponse = profileEntryResponse

	var numCopiesForSale uint64
	serialNumbersForSale := []uint64{}
	for ii := uint64(1); ii <= postEntryResponse.NumNFTCopies; ii++ {
		nftKey := lib.MakeNFTKey(nftEntry.NFTPostHash, ii)
		nftEntryii := utxoView.GetNFTEntryForNFTKey(&nftKey)
		if nftEntryii != nil && nftEntryii.IsForSale {
			if nftEntryii.OwnerPKID != readerPKID {
				serialNumbersForSale = append(serialNumbersForSale, ii)
			}
			numCopiesForSale++
		}
	}

	highestBidAmountNanos, lowestBidAmountNanos := utxoView.GetHighAndLowBidsForNFTCollection(
		nftEntry.NFTPostHash)

	return &NFTCollectionResponse{
		ProfileEntryResponse:   profileEntryResponse,
		PostEntryResponse:      postEntryResponse,
		HighestBidAmountNanos:  highestBidAmountNanos,
		LowestBidAmountNanos:   lowestBidAmountNanos,
		NumCopiesForSale:       numCopiesForSale,
		AvailableSerialNumbers: serialNumbersForSale,
	}
}

func (fes *APIServer) _bidEntryToResponse(bidEntry *lib.NFTBidEntry, postEntryResponse *PostEntryResponse, utxoView *lib.UtxoView, skipProfileEntryResponse bool, includeHighAndLowBids bool) *NFTBidEntryResponse {
	profileEntry := utxoView.GetProfileEntryForPKID(bidEntry.BidderPKID)
	var profileEntryResponse *ProfileEntryResponse
	var publicKeyBase58Check string
	var publicKey []byte
	if profileEntry != nil && !skipProfileEntryResponse {
		publicKey = profileEntry.PublicKey
		profileEntryResponse = fes._profileEntryToResponse(profileEntry, utxoView)
		publicKeyBase58Check = profileEntryResponse.PublicKeyBase58Check
	} else {
		publicKey = utxoView.GetPublicKeyForPKID(bidEntry.BidderPKID)
		publicKeyBase58Check = lib.PkToString(publicKey, fes.Params)
	}
	var postHashHex *string
	if bidEntry.NFTPostHash != nil {
		postHashHexString := hex.EncodeToString(bidEntry.NFTPostHash[:])
		postHashHex = &postHashHexString
	}
	var highBid *uint64
	var lowBid *uint64

	if includeHighAndLowBids {
		highBidVal, lowBidVal := utxoView.GetHighAndLowBidsForNFTSerialNumber(bidEntry.NFTPostHash, bidEntry.SerialNumber)
		highBid = &highBidVal
		lowBid = &lowBidVal
	}

	// We ignore the error in this case and assume the bidder's balance is 0.
	bidderBalanceNanos, _ := utxoView.GetBitcloutBalanceNanosForPublicKey(publicKey)

	return &NFTBidEntryResponse{
		PostHashHex:          postHashHex,
		PublicKeyBase58Check: publicKeyBase58Check,
		ProfileEntryResponse: profileEntryResponse,
		PostEntryResponse:    postEntryResponse,
		SerialNumber:         bidEntry.SerialNumber,
		BidAmountNanos:       bidEntry.BidAmountNanos,

		HighestBidAmountNanos: highBid,
		LowestBidAmountNanos:  lowBid,
		BidderBalanceNanos:    bidderBalanceNanos,
	}
}

type TransferNFTRequest struct {
	SenderPublicKeyBase58Check   string `safeForLogging:"true"`
	ReceiverPublicKeyBase58Check string `safeForLogging:"true"`
	NFTPostHashHex               string `safeForLogging:"true"`
	SerialNumber                 int    `safeForLogging:"true"`
	EncryptedUnlockableText      string `safeForLogging:"true"`

	MinFeeRateNanosPerKB uint64 `safeForLogging:"true"`
}

type TransferNFTResponse struct {
	SenderPublicKeyBase58Check   string `safeForLogging:"true"`
	ReceiverPublicKeyBase58Check string `safeForLogging:"true"`
	NFTPostHashHex               string `safeForLogging:"true"`
	SerialNumber                 int    `safeForLogging:"true"`

	TotalInputNanos   uint64
	ChangeAmountNanos uint64
	FeeNanos          uint64
	Transaction       *lib.MsgBitCloutTxn
	TransactionHex    string
}

func (fes *APIServer) TransferNFT(ww http.ResponseWriter, req *http.Request) {
	decoder := json.NewDecoder(io.LimitReader(req.Body, MaxRequestBodySizeBytes))
	requestData := TransferNFTRequest{}
	if err := decoder.Decode(&requestData); err != nil {
		_AddBadRequestError(ww, fmt.Sprintf("TransferNFT: Error parsing request body: %v", err))
		return
	}

	utxoView, err := fes.backendServer.GetMempool().GetAugmentedUniversalView()
	if err != nil {
		_AddBadRequestError(ww, fmt.Sprintf("TransferNFT: Error getting utxoView: %v", err))
		return
	}

	// Do a simple validation of the requestData.
	if requestData.NFTPostHashHex == "" {
		_AddBadRequestError(ww, fmt.Sprintf("TransferNFT: Must include NFTPostHashHex"))
		return

	} else if requestData.SenderPublicKeyBase58Check == "" {
		_AddBadRequestError(ww, fmt.Sprintf("TransferNFT: Must include UpdaterPublicKeyBase58Check"))
		return

	} else if requestData.ReceiverPublicKeyBase58Check == "" {
		_AddBadRequestError(ww, fmt.Sprintf("TransferNFT: Must include UpdaterPublicKeyBase58Check"))
		return

	} else if requestData.SerialNumber <= 0 || requestData.SerialNumber > int(utxoView.GlobalParamsEntry.MaxCopiesPerNFT) {
		_AddBadRequestError(ww, fmt.Sprintf(
			"TransferNFT: SerialNumbers must be between %d and %d, received: %d",
			1, utxoView.GlobalParamsEntry.MaxCopiesPerNFT, requestData.SerialNumber))
		return

	}

	// Get the PostHash for the NFT.
	nftPostHashBytes, err := hex.DecodeString(requestData.NFTPostHashHex)
	if err != nil || len(nftPostHashBytes) != lib.HashSizeBytes {
		_AddBadRequestError(ww, fmt.Sprintf(
			"TransferNFT: Error parsing post hash %v: %v",
			requestData.NFTPostHashHex, err))
		return
	}
	nftPostHash := &lib.BlockHash{}
	copy(nftPostHash[:], nftPostHashBytes)

	// Get the sender's public key.
	senderPublicKeyBytes, _, err := lib.Base58CheckDecode(requestData.SenderPublicKeyBase58Check)
	if err != nil {
		_AddBadRequestError(ww, fmt.Sprintf("TransferNFT: Problem decoding sender public key: %v", err))
		return
	}

	// Get the receiver's public key.
	receiverPublicKeyBytes, _, err := lib.Base58CheckDecode(requestData.ReceiverPublicKeyBase58Check)
	if err != nil {
		_AddBadRequestError(ww, fmt.Sprintf("TransferNFT: Problem decoding receiver public key: %v", err))
		return
	}

	// Get the NFT in question so we can do a more hardcore validation of the request data.
	nftKey := lib.MakeNFTKey(nftPostHash, uint64(requestData.SerialNumber))
	nftEntry := utxoView.GetNFTEntryForNFTKey(&nftKey)
	if nftEntry == nil {
		_AddBadRequestError(ww, fmt.Sprintf(
			"TransferNFT: Error could not find the NFT an NFT with postHash %v and serialNumber %d",
			requestData.NFTPostHashHex, requestData.SerialNumber))
		return

	} else if nftEntry.IsForSale {
		_AddBadRequestError(ww, fmt.Sprintf("TransferNFT: Cannot transfer NFT that is for sale."))
		return
	}

	// Check the NFT owner is correct.
	senderPKID := utxoView.GetPKIDForPublicKey(senderPublicKeyBytes)
	if !reflect.DeepEqual(nftEntry.OwnerPKID, senderPKID.PKID) {
		_AddBadRequestError(ww, fmt.Sprintf("TransferNFT: Sender must own the NFT being transferred."))
		return
	}

	// Get the post so we can check if it needs an unlockable.
	nftPostEntry := utxoView.GetPostEntryForPostHash(nftPostHash)
	if nftPostEntry.HasUnlockable && requestData.EncryptedUnlockableText == "" {
		_AddBadRequestError(ww, fmt.Sprintf(
			"TransferNFT: post entry has an unlockable. Must include encrypted unlockable text."))
		return
	}

	// Try and create the NFT transfer txn for the user.
	txn, totalInput, changeAmount, fees, err := fes.blockchain.CreateNFTTransferTxn(
		senderPublicKeyBytes,
		receiverPublicKeyBytes,
		nftPostHash,
		uint64(requestData.SerialNumber),
		[]byte(requestData.EncryptedUnlockableText),
		requestData.MinFeeRateNanosPerKB, fes.backendServer.GetMempool())
	if err != nil {
		_AddBadRequestError(ww, fmt.Sprintf("TransferNFT: Problem creating transaction: %v", err))
		return
	}

	txnBytes, err := txn.ToBytes(true)
	if err != nil {
		_AddBadRequestError(ww, fmt.Sprintf("TransferNFT: Problem serializing transaction: %v", err))
		return
	}

	// Return all the data associated with the transaction in the response
	res := TransferNFTResponse{
		SenderPublicKeyBase58Check:   requestData.SenderPublicKeyBase58Check,
		ReceiverPublicKeyBase58Check: requestData.ReceiverPublicKeyBase58Check,
		NFTPostHashHex:               requestData.NFTPostHashHex,
		SerialNumber:                 requestData.SerialNumber,

		TotalInputNanos:   totalInput,
		ChangeAmountNanos: changeAmount,
		FeeNanos:          fees,
		Transaction:       txn,
		TransactionHex:    hex.EncodeToString(txnBytes),
	}

	if err = json.NewEncoder(ww).Encode(res); err != nil {
		_AddInternalServerError(ww, fmt.Sprintf("TransferNFT: Problem serializing object to JSON: %v", err))
		return
	}
}

type AcceptNFTTransferRequest struct {
	UpdaterPublicKeyBase58Check string `safeForLogging:"true"`
	NFTPostHashHex              string `safeForLogging:"true"`
	SerialNumber                int    `safeForLogging:"true"`

	MinFeeRateNanosPerKB uint64 `safeForLogging:"true"`
}

type AcceptNFTTransferResponse struct {
	UpdaterPublicKeyBase58Check string `safeForLogging:"true"`
	NFTPostHashHex              string `safeForLogging:"true"`
	SerialNumber                int    `safeForLogging:"true"`

	TotalInputNanos   uint64
	ChangeAmountNanos uint64
	FeeNanos          uint64
	Transaction       *lib.MsgBitCloutTxn
	TransactionHex    string
}

func (fes *APIServer) AcceptNFTTransfer(ww http.ResponseWriter, req *http.Request) {
	decoder := json.NewDecoder(io.LimitReader(req.Body, MaxRequestBodySizeBytes))
	requestData := AcceptNFTTransferRequest{}
	if err := decoder.Decode(&requestData); err != nil {
		_AddBadRequestError(ww, fmt.Sprintf("AcceptNFTTransfer: Error parsing request body: %v", err))
		return
	}

	utxoView, err := fes.backendServer.GetMempool().GetAugmentedUniversalView()
	if err != nil {
		_AddBadRequestError(ww, fmt.Sprintf("AcceptNFTTransfer: Error getting utxoView: %v", err))
		return
	}

	// Do a simple validation of the requestData.
	if requestData.NFTPostHashHex == "" {
		_AddBadRequestError(ww, fmt.Sprintf("AcceptNFTTransfer: Must include NFTPostHashHex"))
		return

	} else if requestData.UpdaterPublicKeyBase58Check == "" {
		_AddBadRequestError(ww, fmt.Sprintf("AcceptNFTTransfer: Must include UpdaterPublicKeyBase58Check"))
		return

	} else if requestData.SerialNumber <= 0 || requestData.SerialNumber > int(utxoView.GlobalParamsEntry.MaxCopiesPerNFT) {
		_AddBadRequestError(ww, fmt.Sprintf(
			"AcceptNFTTransfer: SerialNumbers must be between %d and %d, received: %d",
			1, utxoView.GlobalParamsEntry.MaxCopiesPerNFT, requestData.SerialNumber))
		return

	}

	// Get the PostHash for the NFT.
	nftPostHashBytes, err := hex.DecodeString(requestData.NFTPostHashHex)
	if err != nil || len(nftPostHashBytes) != lib.HashSizeBytes {
		_AddBadRequestError(ww, fmt.Sprintf(
			"AcceptNFTTransfer: Error parsing post hash %v: %v",
			requestData.NFTPostHashHex, err))
		return
	}
	nftPostHash := &lib.BlockHash{}
	copy(nftPostHash[:], nftPostHashBytes)

	// Get the updater's public key.
	updaterPublicKeyBytes, _, err := lib.Base58CheckDecode(requestData.UpdaterPublicKeyBase58Check)
	if err != nil {
		_AddBadRequestError(ww, fmt.Sprintf("AcceptNFTTransfer: Problem decoding updater public key: %v", err))
		return
	}

	// Get the NFT in question so we can do a more hardcore validation of the request data.
	nftKey := lib.MakeNFTKey(nftPostHash, uint64(requestData.SerialNumber))
	nftEntry := utxoView.GetNFTEntryForNFTKey(&nftKey)
	if nftEntry == nil {
		_AddBadRequestError(ww, fmt.Sprintf(
			"AcceptNFTTransfer: Error could not find the NFT an NFT with postHash %v and serialNumber %d",
			requestData.NFTPostHashHex, requestData.SerialNumber))
		return

	} else if !nftEntry.IsPending {
		_AddBadRequestError(ww, fmt.Sprintf("AcceptNFTTransfer: This NFT is not a pending transfer."))
		return
	}

	// Check the NFT accepter is the owner of the NFT.
	accepterPKID := utxoView.GetPKIDForPublicKey(updaterPublicKeyBytes)
	if !reflect.DeepEqual(nftEntry.OwnerPKID, accepterPKID.PKID) {
		_AddBadRequestError(ww, fmt.Sprintf("AcceptNFTTransfer: Accepter must own the NFT being accepted."))
		return
	}

	// Try and create the accept NFT transfer txn for the user.
	txn, totalInput, changeAmount, fees, err := fes.blockchain.CreateAcceptNFTTransferTxn(
		updaterPublicKeyBytes,
		nftPostHash,
		uint64(requestData.SerialNumber),
		requestData.MinFeeRateNanosPerKB, fes.backendServer.GetMempool())
	if err != nil {
		_AddBadRequestError(ww, fmt.Sprintf("AcceptNFTTransfer: Problem creating transaction: %v", err))
		return
	}

	txnBytes, err := txn.ToBytes(true)
	if err != nil {
		_AddBadRequestError(ww, fmt.Sprintf("AcceptNFTTransfer: Problem serializing transaction: %v", err))
		return
	}

	// Return all the data associated with the transaction in the response
	res := AcceptNFTTransferResponse{
		UpdaterPublicKeyBase58Check: requestData.UpdaterPublicKeyBase58Check,
		NFTPostHashHex:              requestData.NFTPostHashHex,
		SerialNumber:                requestData.SerialNumber,

		TotalInputNanos:   totalInput,
		ChangeAmountNanos: changeAmount,
		FeeNanos:          fees,
		Transaction:       txn,
		TransactionHex:    hex.EncodeToString(txnBytes),
	}

	if err = json.NewEncoder(ww).Encode(res); err != nil {
		_AddInternalServerError(ww, fmt.Sprintf("AcceptNFTTransfer: Problem serializing object to JSON: %v", err))
		return
	}
}

type BurnNFTRequest struct {
	UpdaterPublicKeyBase58Check string `safeForLogging:"true"`
	NFTPostHashHex              string `safeForLogging:"true"`
	SerialNumber                int    `safeForLogging:"true"`

	MinFeeRateNanosPerKB uint64 `safeForLogging:"true"`
}

type BurnNFTResponse struct {
	UpdaterPublicKeyBase58Check string `safeForLogging:"true"`
	NFTPostHashHex              string `safeForLogging:"true"`
	SerialNumber                int    `safeForLogging:"true"`

	TotalInputNanos   uint64
	ChangeAmountNanos uint64
	FeeNanos          uint64
	Transaction       *lib.MsgBitCloutTxn
	TransactionHex    string
}

func (fes *APIServer) BurnNFT(ww http.ResponseWriter, req *http.Request) {
	decoder := json.NewDecoder(io.LimitReader(req.Body, MaxRequestBodySizeBytes))
	requestData := BurnNFTRequest{}
	if err := decoder.Decode(&requestData); err != nil {
		_AddBadRequestError(ww, fmt.Sprintf("BurnNFT: Error parsing request body: %v", err))
		return
	}

	utxoView, err := fes.backendServer.GetMempool().GetAugmentedUniversalView()
	if err != nil {
		_AddBadRequestError(ww, fmt.Sprintf("BurnNFT: Error getting utxoView: %v", err))
		return
	}

	// Do a simple validation of the requestData.
	if requestData.NFTPostHashHex == "" {
		_AddBadRequestError(ww, fmt.Sprintf("BurnNFT: Must include NFTPostHashHex"))
		return

	} else if requestData.UpdaterPublicKeyBase58Check == "" {
		_AddBadRequestError(ww, fmt.Sprintf("BurnNFT: Must include UpdaterPublicKeyBase58Check"))
		return

	} else if requestData.SerialNumber <= 0 || requestData.SerialNumber > int(utxoView.GlobalParamsEntry.MaxCopiesPerNFT) {
		_AddBadRequestError(ww, fmt.Sprintf(
			"BurnNFT: SerialNumbers must be between %d and %d, received: %d",
			1, utxoView.GlobalParamsEntry.MaxCopiesPerNFT, requestData.SerialNumber))
		return

	}

	// Get the PostHash for the NFT.
	nftPostHashBytes, err := hex.DecodeString(requestData.NFTPostHashHex)
	if err != nil || len(nftPostHashBytes) != lib.HashSizeBytes {
		_AddBadRequestError(ww, fmt.Sprintf(
			"BurnNFT: Error parsing post hash %v: %v",
			requestData.NFTPostHashHex, err))
		return
	}
	nftPostHash := &lib.BlockHash{}
	copy(nftPostHash[:], nftPostHashBytes)

	// Get the updater's public key.
	updaterPublicKeyBytes, _, err := lib.Base58CheckDecode(requestData.UpdaterPublicKeyBase58Check)
	if err != nil {
		_AddBadRequestError(ww, fmt.Sprintf("BurnNFT: Problem decoding updater public key: %v", err))
		return
	}

	// Get the NFT in question so we can do a more hardcore validation of the request data.
	nftKey := lib.MakeNFTKey(nftPostHash, uint64(requestData.SerialNumber))
	nftEntry := utxoView.GetNFTEntryForNFTKey(&nftKey)
	if nftEntry == nil {
		_AddBadRequestError(ww, fmt.Sprintf(
			"BurnNFT: Error could not find the NFT an NFT with postHash %v and serialNumber %d",
			requestData.NFTPostHashHex, requestData.SerialNumber))
		return

	} else if nftEntry.IsForSale {
		_AddBadRequestError(ww, fmt.Sprintf("BurnNFT: Cannot burn an NFT that is for sale."))
		return
	}

	// Check the NFT burner is the owner of the NFT.
	burnerPKID := utxoView.GetPKIDForPublicKey(updaterPublicKeyBytes)
	if !reflect.DeepEqual(nftEntry.OwnerPKID, burnerPKID.PKID) {
		_AddBadRequestError(ww, fmt.Sprintf("BurnNFT: Burner must own the NFT being burned."))
		return
	}

	// Try and create the burn NFT txn for the user.
	txn, totalInput, changeAmount, fees, err := fes.blockchain.CreateBurnNFTTxn(
		updaterPublicKeyBytes,
		nftPostHash,
		uint64(requestData.SerialNumber),
		requestData.MinFeeRateNanosPerKB, fes.backendServer.GetMempool())
	if err != nil {
		_AddBadRequestError(ww, fmt.Sprintf("BurnNFT: Problem creating transaction: %v", err))
		return
	}

	txnBytes, err := txn.ToBytes(true)
	if err != nil {
		_AddBadRequestError(ww, fmt.Sprintf("BurnNFT: Problem serializing transaction: %v", err))
		return
	}

	// Return all the data associated with the transaction in the response
	res := BurnNFTResponse{
		UpdaterPublicKeyBase58Check: requestData.UpdaterPublicKeyBase58Check,
		NFTPostHashHex:              requestData.NFTPostHashHex,
		SerialNumber:                requestData.SerialNumber,

		TotalInputNanos:   totalInput,
		ChangeAmountNanos: changeAmount,
		FeeNanos:          fees,
		Transaction:       txn,
		TransactionHex:    hex.EncodeToString(txnBytes),
	}

	if err = json.NewEncoder(ww).Encode(res); err != nil {
		_AddInternalServerError(ww, fmt.Sprintf("BurnNFT: Problem serializing object to JSON: %v", err))
		return
	}
}<|MERGE_RESOLUTION|>--- conflicted
+++ resolved
@@ -687,11 +687,7 @@
 		nftEntry := utxoView.GetNFTEntryForNFTKey(&nftKey)
 
 		postEntryResponse, err := fes._postEntryToResponse(
-<<<<<<< HEAD
 			postEntry, false, utxoView, readerPublicKeyBytes, 2)
-=======
-			postEntry, false, fes.Params, utxoView, readerPublicKeyBytes, 2)
->>>>>>> 3cb602b3
 		if err != nil {
 			_AddInternalServerError(ww, fmt.Sprint("GetNFTShowcase: Found invalid post entry for NFT hash."))
 			return
@@ -831,11 +827,7 @@
 		postEntryResponse := postHashToEntryResponseMap[nftEntry.NFTPostHash]
 		if postEntryResponse == nil {
 			postEntry := utxoView.GetPostEntryForPostHash(nftEntry.NFTPostHash)
-<<<<<<< HEAD
 			postEntryResponse, err = fes._postEntryToResponse(postEntry, true, utxoView, readerPublicKeyBytes, 2)
-=======
-			postEntryResponse, err = fes._postEntryToResponse(postEntry, true, fes.Params, utxoView, readerPublicKeyBytes, 2)
->>>>>>> 3cb602b3
 			if err != nil {
 				_AddBadRequestError(ww, fmt.Sprintf("GetNFTsForUser: Problem converting post entry to response: %v", err))
 				return
@@ -932,11 +924,7 @@
 		if _, exists := postHashToPostEntryResponse[postHashHex]; !exists {
 			postEntry := utxoView.GetPostEntryForPostHash(bidEntry.NFTPostHash)
 			var newPostEntryResponse *PostEntryResponse
-<<<<<<< HEAD
 			newPostEntryResponse, err = fes._postEntryToResponse(postEntry, false, utxoView, readerPublicKeyBytes, 2)
-=======
-			newPostEntryResponse, err = fes._postEntryToResponse(postEntry, false, fes.Params, utxoView, readerPublicKeyBytes, 2)
->>>>>>> 3cb602b3
 			if err != nil {
 				_AddBadRequestError(ww, fmt.Sprintf("GetNFTBidsForUser: Error getting PostEntryResponse: %v", err))
 				return
@@ -1011,31 +999,18 @@
 		_AddBadRequestError(ww, fmt.Sprintf("GetNFTBidsForNFTPost: Error getting utxoView: %v", err))
 		return
 	}
-<<<<<<< HEAD
-
-=======
->>>>>>> 3cb602b3
 	readerPKIDEntry := utxoView.GetPKIDForPublicKey(readerPublicKeyBytes)
 	var readerPKID *lib.PKID
 	if readerPKIDEntry != nil {
 		readerPKID = readerPKIDEntry.PKID
 	}
 	postEntry := utxoView.GetPostEntryForPostHash(postHash)
-<<<<<<< HEAD
 	postEntryResponse, err := fes._postEntryToResponse(postEntry, true, utxoView, readerPublicKeyBytes, 2)
-=======
-	postEntryResponse, err := fes._postEntryToResponse(postEntry, true, fes.Params, utxoView, readerPublicKeyBytes, 2)
->>>>>>> 3cb602b3
 	if err != nil {
 		_AddBadRequestError(ww, fmt.Sprintf("GetNFTBidsForNFTPost: Error converting post entry to response: %v", err))
 		return
 	}
 	postEntryResponse.PostEntryReaderState = utxoView.GetPostEntryReaderState(readerPublicKeyBytes, postEntry)
-	verifiedMap, err := fes.GetVerifiedUsernameToPKIDMap()
-	if err != nil {
-		_AddBadRequestError(ww, fmt.Sprintf("GetNFTBidsForNFTPost: Error getting verified user map: %v", err))
-		return
-	}
 
 	res := GetNFTBidsForNFTPostResponse{
 		PostEntryResponse: postEntryResponse,
@@ -1111,12 +1086,7 @@
 		}
 		readerPKID = utxoView.GetPKIDForPublicKey(readerPublicKeyBytes).PKID
 	}
-<<<<<<< HEAD
-
 	postEntryResponse, err := fes._postEntryToResponse(postEntry, true, utxoView, readerPublicKeyBytes, 2)
-=======
-	postEntryResponse, err := fes._postEntryToResponse(postEntry, true, fes.Params, utxoView, readerPublicKeyBytes, 2)
->>>>>>> 3cb602b3
 	if err != nil {
 		_AddBadRequestError(ww, fmt.Sprintf("GetNFTCollectionSummary: Error converting post entry to response: %v", err))
 		return
@@ -1126,12 +1096,6 @@
 
 	nftKey := lib.MakeNFTKey(postEntry.PostHash, 1)
 	nftEntry := utxoView.GetNFTEntryForNFTKey(&nftKey)
-
-	verifiedMap, err := fes.GetVerifiedUsernameToPKIDMap()
-	if err != nil {
-		_AddBadRequestError(ww, fmt.Sprintf("GetNFTCollectionSummary: Error getting verified user map: %v", err))
-		return
-	}
 
 	res := &GetNFTCollectionSummaryResponse{
 		NFTCollectionResponse:          fes._nftEntryToNFTCollectionResponse(nftEntry, postEntry.PosterPublicKey, postEntryResponse, utxoView, readerPKID),
